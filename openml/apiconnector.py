from collections import OrderedDict
import hashlib
import logging
import os
import re
import sys
import tempfile
import requests
import arff

if sys.version_info[0] < 3:
    import ConfigParser as configparser
    from StringIO import StringIO
    from urllib import urlencode, urlopen
    from urllib2 import URLError, urlopen
else:
    import configparser
    from io import StringIO
    from urllib.request import urlopen
    from urllib.parse import urlencode
    from urllib.error import URLError

import xmltodict

from .entities.dataset import OpenMLDataset
from .entities.task import OpenMLTask
from .entities.split import OpenMLSplit
from .util import is_string

logger = logging.getLogger(__name__)

OPENML_URL = "http://api_new.openml.org/v1/"


class OpenMLStatusChange(Warning):
    def __init__(self, message):
        super(OpenMLStatusChange, self).__init__(message)


class OpenMLDatasetStatusChange(OpenMLStatusChange):
    def __init__(self, message):
        super(OpenMLDatasetStatusChange, self).__init__(message)


class PyOpenMLError(Exception):
    def __init__(self, message):
        super(PyOpenMLError, self).__init__(message)


class OpenMLServerError(PyOpenMLError):
    def __init__(self, message):
        super(OpenMLServerError, self).__init__(message)


class OpenMLCacheException(PyOpenMLError):
    def __init__(self, message):
        super(OpenMLCacheException, self).__init__(message)


class APIConnector(object):
    """
    Provides an interface to the OpenML server.

    All parameters of the APIConnector can be either specified in a config
    file or when creating this object. The config file must be placed in a
    directory ``.openml`` inside the users home directory and have the name
    ``config``. If one of the parameters is specified by passing it to the
    constructor of this class, it will override the value specified in the
    configuration file.

    Parameters
    ----------
    cache_directory : string, optional (default=None)
        A local directory which will be used for caching. If this is not set, a
        directory '.openml/cache' in the users home directory will be used.
        If either directory does not exist, it will be created.

    apikey : string, optional (default=None)
        Your OpenML API key which will be used to authenticate you at the OpenML
        server.

    server : string, optional (default=None)
        The OpenML server to connect to.

    verbosity : int, optional (default=None)

    configure_logger : bool (default=True)
        Whether the python logging module should be configured by the openml
        package. If set to true, this is a very basic configuration,
        which only prints to the standard output. This is only recommended
        for testing or small problems. It is set to True to adhere to the
        `specifications of the OpenML client API
        <https://github.com/openml/OpenML/wiki/Client-API>`_.
        When the openml module is used as a library, it is recommended that
        the main application controls the logging level, e.g. see
        `here <http://pieces.openpolitics.com
        /2012/04/python-logging-best-practices/>`_.

    private_directory : str, optional (default=None)
        A local directory which can be accessed through the OpenML package.
        Useful to access private datasets through the same interface.

    Raises
    ------
    ValueError
        If apikey is neither specified in the config nor given as an argument.
    OpenMLServerError
        If the OpenML server returns an unexptected response.

    Testing the API calls in Firefox
    --------------------------------
    With the Firefox AddOn HTTPRequestor, one can check the OpenML API calls.

    """
    def __init__(self, cache_directory=None, apikey=None,
                 server=None, verbosity=None, configure_logger=True,
                 private_directory=None):
        # The .openml directory is necessary, just try to create it (EAFP)
        try:
            os.mkdir(os.path.expanduser('~/.openml'))
        except (IOError, OSError):
            # TODO add debug information
            pass

        # Set all variables in the configuration object
        self.config = self._parse_config()
        if cache_directory is not None:
            self.config.set('FAKE_SECTION', 'cachedir', cache_directory)
        if apikey is not None:
            self.config.set('FAKE_SECTION', 'apikey', apikey)
        if server is not None:
            self.config.set('FAKE_SECTION', 'server', server)
        if verbosity is not None:
            self.config.set('FAKE_SECTION', 'verbosity', verbosity)
        if private_directory is not None:
            self.config.set('FAKE_SECTION', 'private_directory', private_directory)

        if configure_logger:
            verbosity = self.config.getint('FAKE_SECTION', 'verbosity')
            if verbosity <= 0:
                level = logging.ERROR
            elif verbosity == 1:
                level = logging.INFO
            elif verbosity >= 2:
                level = logging.DEBUG
            logging.basicConfig(
                format='[%(levelname)s] [%(asctime)s:%(name)s] %('
                       'message)s', datefmt='%H:%M:%S', level=level)

        # Set up the cache directories
        self.cache_dir = self.config.get('FAKE_SECTION', 'cachedir')
        self.dataset_cache_dir = os.path.join(self.cache_dir, "datasets")
        self.task_cache_dir = os.path.join(self.cache_dir, "tasks")

        # Set up the private directory
        self.private_directory = self.config.get('FAKE_SECTION',
                                                 'private_directory')
        self._private_directory_datasets = os.path.join(
            self.private_directory, "datasets")
        self._private_directory_tasks = os.path.join(
            self.private_directory, "tasks")

        for dir_ in [self.cache_dir, self.dataset_cache_dir,
                     self.task_cache_dir, self.private_directory,
                     self._private_directory_datasets,
                     self._private_directory_tasks]:
            if not os.path.exists(dir_) and not os.path.isdir(dir_):
                os.mkdir(dir_)

    def _parse_config(self):
        defaults = {'apikey': '',
                    'server': OPENML_URL,
                    'verbosity': 0,
                    'cachedir': os.path.expanduser('~/.openml/cache'),
                    'private_directory': os.path.expanduser('~/.openml/private')}

        config_file = os.path.expanduser('~/.openml/config')
        config = configparser.RawConfigParser(defaults=defaults)

        if not os.path.exists(config_file):
            # Create an empty config file if there was none so far
            fh = open(config_file, "w")
            fh.close()
            logger.info("Could not find a configuration file at %s. Going to "
                        "create an empty file there." % config_file)

        try:
            # Cheat the ConfigParser module by adding a fake section header
            config_file_ = StringIO()
            config_file_.write("[FAKE_SECTION]\n")
            with open(config_file) as fh:
                for line in fh:
                    config_file_.write(line)
            config_file_.seek(0)
            config.readfp(config_file_)
        except OSError as e:
            logging.info("Error opening file %s: %s" %
                         config_file, e.message)
        return config

    ############################################################################
    # Local getters/accessors to the cache directory
    def get_list_of_cached_datasets(self):
        """Return list with ids of all cached datasets"""
        datasets = []

        for dataset_cache_dir in [self.dataset_cache_dir,
                                  self._private_directory_datasets]:
            directory_content = os.listdir(dataset_cache_dir)
            directory_content.sort()

            # Find all dataset ids for which we have downloaded the dataset
            # description

            for directory_name in directory_content:
                # First check if the directory name could be an OpenML dataset id
                if not re.match(r"[0-9]*", directory_name):
                    continue

                did = int(directory_name)

                directory_name = os.path.join(dataset_cache_dir,
                                              directory_name)
                dataset_directory_content = os.listdir(directory_name)

                if "dataset.arff" in dataset_directory_content and \
                        "description.xml" in dataset_directory_content:
                    datasets.append(did)

        datasets.sort()
        return datasets

    def get_cached_datasets(self):
        """Searches for all OpenML datasets in the OpenML cache dir.

        Return a dictionary which maps dataset ids to dataset objects"""
        dataset_list = self.get_list_of_cached_datasets()
        datasets = OrderedDict()

        for did in dataset_list:
            datasets[did] = self.get_cached_dataset(did)

        return datasets

    def get_cached_dataset(self, did):
        # This code is slow...replace it with new API calls
        description = self._get_cached_dataset_description(did)
        arff_file = self._get_cached_dataset_arff(did)
        dataset = self._create_dataset_from_description(description, arff_file)

        return dataset

    def _get_cached_dataset_description(self, did):
        for dataset_cache_dir in [self.dataset_cache_dir,
                                  self._private_directory_datasets]:
            did_cache_dir = os.path.join(dataset_cache_dir, str(did))
            description_file = os.path.join(did_cache_dir, "description.xml")

            try:
                with open(description_file) as fh:
                    dataset_xml = fh.read()
            except (IOError, OSError) as e:
                continue

            return xmltodict.parse(dataset_xml)["oml:data_set_description"]

        raise OpenMLCacheException("Dataset description for did %d not "
                                   "cached" % did)


    def _get_cached_dataset_arff(self, did):
        for dataset_cache_dir in [self.dataset_cache_dir,
                                  self._private_directory_datasets]:
            did_cache_dir = os.path.join(dataset_cache_dir, str(did))
            output_file = os.path.join(did_cache_dir, "dataset.arff")

            try:
                with open(output_file):
                    pass
                return output_file
            except (OSError, IOError) as e:
                # TODO create NOTCACHEDEXCEPTION
                continue

        print("Dataset ID", did)
        raise Exception()


    def get_cached_tasks(self):
        tasks = OrderedDict()
        for task_cache_dir in [self.task_cache_dir,
                                  self._private_directory_tasks]:

            directory_content = os.listdir(task_cache_dir)
            directory_content.sort()

            # Find all dataset ids for which we have downloaded the dataset
            # description

            for filename in directory_content:
                match = re.match(r"(tid)_([0-9]*)\.xml", filename)
                if match:
                    tid = match.group(2)
                    tid = int(tid)

                    tasks[tid] = self.get_cached_task(tid)

        return tasks

    def get_cached_task(self, tid):
        for task_cache_dir in [self.task_cache_dir,
                               self._private_directory_tasks]:
            task_file = os.path.join(task_cache_dir,
                                     "tid_%d.xml" % int(tid))

            try:
                with open(task_file) as fh:
                    task = self._create_task_from_xml(xml=fh.read())
                return task
            except (OSError, IOError) as e:
                continue

        print("Task ID", tid)
        raise Exception()

    def get_cached_splits(self):
        splits = OrderedDict()
        for task_cache_dir in [self.task_cache_dir,
                               self._private_directory_tasks]:
            directory_content = os.listdir(task_cache_dir)
            directory_content.sort()


            for filename in directory_content:
                match = re.match(r"(tid)_([0-9]*)\.arff", filename)
                if match:
                    tid = match.group(2)
                    tid = int(tid)

                    splits[tid] = self.get_cached_task(tid)

        return splits

    def get_cached_split(self, tid):
        for task_cache_dir in [self.task_cache_dir,
                               self._private_directory_tasks]:
            try:
                split_file = os.path.join(task_cache_dir,
                                          "tid_%d.arff" % int(tid))
                split = OpenMLSplit.from_arff_file(split_file)
                return split

            except (OSError, IOError) as e:
                continue

        print("Task ID", tid)
        raise Exception()

    ############################################################################
    # Remote getters/API calls to OpenML

    ############################################################################
    # Datasets

    def get_dataset_list(self):
        """Return a list of all dataset which are on OpenML.

        Returns
        -------
        datasets : list
            A list of all datasets. Every dataset is represented by a
            dictionary containing the following information: dataset id,
            and status. If qualities are calculated for the dataset, some of
            these are also returned.
        """
        # TODO add proper error handling here!
        return_code, xml_string = self._perform_api_call("data/list/")
        datasets_dict = xmltodict.parse(xml_string)

        # Minimalistic check if the XML is useful
        assert type(datasets_dict['oml:data']['oml:dataset']) == list, \
            type(datasets_dict['oml:data'])
        assert datasets_dict['oml:data']['@xmlns:oml'] == \
            'http://openml.org/openml'

        datasets = []
        for dataset_ in datasets_dict['oml:data']['oml:dataset']:
            dataset = {'did': int(dataset_['oml:did']),
                       'status': dataset_['oml:status']}

            # The number of qualities can range from 0 to infinity
            for quality in dataset_.get('oml:quality', list()):
                quality['#text'] = float(quality['#text'])
                if abs(int(quality['#text']) - quality['#text']) < 0.0000001:
                    quality['#text'] = int(quality['#text'])
                dataset[quality['@name']] = quality['#text']

            datasets.append(dataset)
        datasets.sort(key=lambda t: t['did'])

        return datasets

    def datasets_active(self, dids):
        """Check if the dataset ids provided are active.

        Parameters
        ----------
        dids : iterable
            A list of integers representing dataset ids.

        Returns
        -------
        dict
            A dictionary with items {did: active}, where active is a boolean. It
            is set to True if the dataset is active.
        """
        dataset_list = self.get_dataset_list()
        dids = sorted(dids)
        active = {}

        dataset_list_idx = 0
        for did in dids:
            # TODO replace with a more efficient while loop!
            for idx in range(dataset_list_idx, len(dataset_list)):
                if did == dataset_list[idx]['did']:
                    active['did'] = bool(dataset_list[idx]['status'])
            dataset_list_idx = idx

    def download_datasets(self, dids):
        """Download datasets.

        Parameters
        ----------
        dids : iterable
            A list of integers representing dataset ids.

        Returns
        -------
        list
            A list of dataset objects.

        Note
        ----
        Uses the method :method:`pyMetaLearn.data_repositories.openml
        .apiconnector.APIConnector.download_dataset` internally. Please read
        the documentation of this.
        """
        datasets = []
        for did in dids:
            datasets.append(self.download_dataset(did))
        return datasets

    def download_dataset(self, did):
        """Download a dataset.

        TODO: explain caching!

        Parameters
        ----------
        dids : int
            Dataset ID of the dataset to download

        Returns
        -------
        dataset : :class:`pyMetaLearn.entities.dataset.Dataset`
            The downloaded dataset."""
        try:
            did = int(did)
        except:
            raise ValueError("Dataset ID is neither an Integer nor can be "
                             "cast to an Integer.")

        description = self.download_dataset_description(did)
        arff_file = self.download_dataset_arff(did, description=description)

        dataset = self._create_dataset_from_description(description, arff_file)
        return dataset

    def download_dataset_description(self, did):
        # TODO implement a cache for this that invalidates itself after some
        # time
        # This can be saved on disk, but cannot be cached properly, because
        # it contains the information on whether a dataset is active.
        did_cache_dir = self._create_dataset_cache_dir(did)
        description_file = os.path.join(did_cache_dir, "description.xml")

        try:
            return self._get_cached_dataset_description(did)
        except (OpenMLCacheException):
            try:
                return_code, dataset_xml = self._perform_api_call(
                    "data/%d" % did)
            except (URLError, UnicodeEncodeError) as e:
                # TODO logger.debug
                self._remove_dataset_chache_dir(did)
                print(e)
                raise e

            with open(description_file, "w") as fh:
                fh.write(dataset_xml)

        try:
            description = xmltodict.parse(dataset_xml)[
                "oml:data_set_description"]
        except Exception as e:
            # TODO logger.debug
            self._remove_dataset_chache_dir(did)
            print("Dataset ID", did)
            raise e

        with open(description_file, "w") as fh:
            fh.write(dataset_xml)

        return description

    def download_dataset_arff(self, did, description=None):
        did_cache_dir = self._create_dataset_cache_dir(did)
        output_file = os.path.join(did_cache_dir, "dataset.arff")

        # This means the file is still there; whether it is useful is up to
        # the user and not checked by the program.
        try:
            with open(output_file):
                pass
            return output_file
        except (OSError, IOError):
            pass

        if description is None:
            description = self.download_dataset_description(did)
        url = description['oml:url']
        return_code, arff_string = self._read_url(url)
        # TODO: it is inefficient to load the dataset in memory prior to
        # saving it to the hard disk!
        with open(output_file, "w") as fh:
            fh.write(arff_string)
        del arff_string

        return output_file

    def download_dataset_features(self, did):
        did_cache_dir = self._create_dataset_cache_dir(did)
        features_file = os.path.join(did_cache_dir, "features.xml")

        # Dataset features aren't subject to change...
        try:
            with open(features_file) as fh:
                features_xml = fh.read()
        except (OSError, IOError):
            try:
                return_code, features_xml = self._perform_api_call(
                    "data/features/%d" % did)
            except (URLError, UnicodeEncodeError) as e:
                # TODO logger.debug
                print(e)
                raise e

            with open(features_file, "w") as fh:
                fh.write(features_xml)

        try:
            features = xmltodict.parse(features_xml)["oml:data_features"]
        except Exception as e:
            # TODO logger.debug
            print("Dataset ID", did)
            raise e

        return features

    def download_dataset_qualities(self, did):
        # Dataset qualities are subject to change and must be fetched every time
        did_cache_dir = self._create_dataset_cache_dir(did)
        qualities_file = os.path.join(did_cache_dir, "qualities.xml")
        try:
            return_code, qualities_xml = self._perform_api_call(
                "data/qualities/%d" % did)
        except (URLError, UnicodeEncodeError) as e:
            # TODO logger.debug
            print(e)
            raise e

        with open(qualities_file, "w") as fh:
            fh.write(qualities_xml)

        try:
            qualities = xmltodict.parse(qualities_xml)['oml:data_qualities']
        except Exception as e:
            # TODO useful debug
            raise e

        return qualities

    def _create_dataset_cache_dir(self, did):
        dataset_cache_dir = os.path.join(self.dataset_cache_dir, str(did))
        try:
            os.makedirs(dataset_cache_dir)
        except (OSError, IOError):
            # TODO add debug information!
            pass
        return dataset_cache_dir

    def _remove_dataset_chache_dir(self, did):
        dataset_cache_dir = os.path.join(self.dataset_cache_dir, str(did))
        try:
            os.rmdir(dataset_cache_dir)
        except (OSError, IOError):
            # TODO add debug information
            pass

    def _create_dataset_from_description(self, description, arff_file):
        dataset = OpenMLDataset(
            description["oml:id"],
            description["oml:name"],
            description["oml:version"],
            description.get("oml:description"),
            description["oml:format"],
            description.get("oml:creator"),
            description.get("oml:contributor"),
            description.get("oml:collection_date"),
            description.get("oml:upload_date"),
            description.get("oml:language"),
            description.get("oml:licence"),
            description["oml:url"],
            description.get("oml:default_target_attribute"),
            description.get("oml:row_id_attribute"),
            description.get("oml:ignore_attribute"),
            description.get("oml:version_label"),
            description.get("oml:citation"),
            description.get("oml:tag"),
            description.get("oml:visibility"),
            description.get("oml:original_data_url"),
            description.get("oml:paper_url"),
            description.get("oml:update_comment"),
            description.get("oml:md5_checksum"),
            data_file=arff_file)
        return dataset

    ############################################################################
    # Tasks
    def get_task_list(self, task_type_id=1):
        """Return a list of all tasks which are on OpenML.

        Parameters
        ----------
        task_type_id : int
            ID of the task type as detailed
            `here <http://openml.org/api/?f=openml.task.types>`_.

        Returns
        -------
        tasks : list
            A list of all tasks. Every task is represented by a
            dictionary containing the following information: task id,
            dataset id, task_type and status. If qualities are calculated for
            the associated dataset, some of these are also returned.
        """
        try:
            task_type_id = int(task_type_id)
        except:
            raise ValueError("Task Type ID is neither an Integer nor can be "
                             "cast to an Integer.")

        return_code, xml_string = self._perform_api_call(
            "task/list/%d" % task_type_id)
        tasks_dict = xmltodict.parse(xml_string)
        # Minimalistic check if the XML is useful
        assert tasks_dict['oml:tasks']['@xmlns:oml'] == \
            'http://openml.org/openml'
        assert type(tasks_dict['oml:tasks']['oml:task']) == list

        tasks = []
        for task_ in tasks_dict['oml:tasks']['oml:task']:
            task = {'tid': int(task_['oml:task_id']),
                    'did': int(task_['oml:did']),
                    'task_type': task_['oml:task_type'],
                    'status': task_['oml:status']}

            # The number of qualities can range from 0 to infinity
            for quality in task_.get('oml:quality', list()):
                quality['#text'] = float(quality['#text'])
                if abs(int(quality['#text']) - quality['#text']) < 0.0000001:
                    quality['#text'] = int(quality['#text'])
                task[quality['@name']] = quality['#text']

            tasks.append(task)
        tasks.sort(key=lambda t: t['tid'])

        return tasks

    def download_task(self, task_id):
        """Download the OpenML task for a given task ID.

        Parameters
        ----------
        task_id : int
            The OpenML task id.
        """
        try:
            task_id = int(task_id)
        except:
            raise ValueError("Task ID is neither an Integer nor can be "
                             "cast to an Integer.")

        xml_file = os.path.join(self._create_task_cache_dir(task_id),
                                "task.xml")

        try:
            with open(xml_file) as fh:
                task = self._create_task_from_xml(fh.read())
        except (OSError, IOError):

            try:
                return_code, task_xml = self._perform_api_call(
                    "task/%d" % task_id)
            except (URLError, UnicodeEncodeError) as e:
                print(e)
                raise e

            # Cache the xml task file
            if os.path.exists(xml_file):
                with open(xml_file) as fh:
                    local_xml = fh.read()

                if task_xml != local_xml:
                    raise ValueError("Task description of task %d cached at %s "
                                     "has changed." % (task_id, xml_file))

            else:
                with open(xml_file, "w") as fh:
                    fh.write(task_xml)

            task = self._create_task_from_xml(task_xml)

        self.download_split(task)
        self.download_dataset(task.dataset_id)
        return task

    def _create_task_from_xml(self, xml):
        dic = xmltodict.parse(xml)["oml:task"]

        estimation_parameters = dict()
        inputs = dict()
        # Due to the unordered structure we obtain, we first have to extract
        # the possible keys of oml:input; dic["oml:input"] is a list of
        # OrderedDicts
        for input_ in dic["oml:input"]:
            name = input_["@name"]
            inputs[name] = input_

        # Convert some more parameters
        for parameter in \
                inputs["estimation_procedure"]["oml:estimation_procedure"][
                    "oml:parameter"]:
            name = parameter["@name"]
            text = parameter.get("#text", "")
            estimation_parameters[name] = text

        return OpenMLTask(
            dic["oml:task_id"], dic["oml:task_type"],
            inputs["source_data"]["oml:data_set"]["oml:data_set_id"],
            inputs["source_data"]["oml:data_set"]["oml:target_feature"],
            inputs["estimation_procedure"]["oml:estimation_procedure"][
                "oml:type"],
            inputs["estimation_procedure"]["oml:estimation_procedure"][
                "oml:data_splits_url"], estimation_parameters,
            inputs["evaluation_measures"]["oml:evaluation_measures"][
                "oml:evaluation_measure"], None, self)

    def download_split(self, task):
        """Download the OpenML split for a given task.

        Parameters
        ----------
        task_id : Task
            An entity of :class:`pyMetaLearn.entities.task.Task`.
        """
        cached_split_file = os.path.join(
            self._create_task_cache_dir(task.task_id), "datasplits.arff")

        try:
            split = OpenMLSplit.from_arff_file(cached_split_file)
        # Add FileNotFoundError in python3 version (which should be a
        # subclass of OSError.
        except (OSError, IOError):
            # Next, download and cache the associated split file
            self._download_split(task, cached_split_file)
            split = OpenMLSplit.from_arff_file(cached_split_file)

        return split

    def _download_split(self, task, cache_file):
        try:
            with open(cache_file):
                pass
        except (OSError, IOError):
            split_url = task.estimation_procedure["data_splits_url"]
            try:
                return_code, split_arff = self._read_url(split_url)
            except (URLError, UnicodeEncodeError) as e:
                print(e, split_url)
                raise e

            with open(cache_file, "w") as fh:
                fh.write(split_arff)
            del split_arff

    def _create_task_cache_dir(self, task_id):
        task_cache_dir = os.path.join(self.task_cache_dir, str(task_id))
        try:
            os.makedirs(task_cache_dir)
        except (IOError, OSError):
            # TODO add debug information!
            pass
        return task_cache_dir

<<<<<<< HEAD
    def _perform_api_call(self, call, data=None, filePath=None, add_authentication=True,
                          **kwargs):
        # TODO: do input validation!
        url = self.config.get("FAKE_SECTION", "server") + "/api/?f="
        url += "" + call
        if kwargs:
            for key in kwargs:
                url += "&" + key + "=" + str(kwargs[key])
        # TODO logger.debug(url)
        return self._read_url(url, data=data, filePath=filePath,
                              add_authentication=add_authentication)

    def _read_url(self, url, add_authentication=False, data=None, filePath=None):
        if data is None:
            data = {}
        if add_authentication:
            data['session_hash'] = self._session_hash

        if filePath is not None:
            if os.path.isabs(filePath):
                try:
                    decoder = arff.ArffDecoder()
                except:
                    raise "The file you provided is not a valid arff file"

                fileElement={'dataset': open(filePath, 'rb')}
                data['description']= data.get('description')
                data.pop('dataset', None)

                try:
                    response = requests.post(url, data=data, files=fileElement)
                except URLError, error:
                    print error

                return response.status_code, response
=======
    def _perform_api_call(self, call, data=None):
        """Perform an API call at the OpenML server.

        This method must be used by all other methods using the REST API.

        Parameters
        ----------
        call : str
            The API call. For example data/list
        data : dict (default=None)
            Dictionary containing data which will be sent to the OpenML
            server via a POST request.
        **kwargs
            Further arguments which are appended as GET arguments.

        Returns
        -------
        return_code : int
            HTTP return code
        return_value : str
            Return value of the OpenML server
        """
        url = self.config.get("FAKE_SECTION", "server")
        if not url.endswith("/"):
            url += "/"
        url += call
        return self._read_url(url, data=data)

    def _read_url(self, url, data=None):
        if data is None:
            data = {}
        data['session_hash'] = self.config.get('FAKE_SECTION', 'apikey')
        data = urlencode(data)
        data = data.encode('utf-8')

        CHUNK = 16 * 1024

        string = StringIO()
        connection = urlopen(url, data=data)
        return_code = connection.getcode()
        content_type = connection.info()['Content-Type']
        # TODO maybe switch on the unicode flag!
        match = re.search(r'text/([\w-]*)(; charset=([\w-]*))?', content_type)
        if match:
            if match.groups()[2] is not None:
                encoding = match.group(3)
>>>>>>> 198b07e7
            else:
                raise "File doesn't exists"


        else:
            data = urlencode(data)
            data = data.encode('utf-8')

            CHUNK = 16 * 1024
            string = StringIO()
            connection = urlopen(url, data=data)
            return_code = connection.getcode()
            content_type = connection.info()['Content-Type']
            # TODO maybe switch on the unicode flag!
            match = re.search(r'text/([\w-]*)(; charset=([\w-]*))?', content_type)
            if match:
                if match.groups()[2] is not None:
                    encoding = match.group(3)
                else:
                    encoding = "ascii"
            else:
                # TODO ask JAN why this happens
                logger.warn("Data from %s has content type %s; going to treat "
                            "this as ascii." % (url, content_type))
                encoding = "ascii"

            tmp = tempfile.NamedTemporaryFile(mode='w', delete=False)
            with tmp as fh:
                while True:
                    chunk = connection.read(CHUNK)
                    # Chunk is now a proper string (UTF-8 in python)
                    chunk = chunk.decode(encoding)
                    if not chunk:
                        break
                    fh.write(chunk)

            tmp = open(tmp.name, "r")
            with tmp as fh:
                while True:
                    chunk = fh.read(CHUNK)
                    if not chunk:
                        break
                    string.write(chunk)

            return return_code, string.getvalue()

    def upload_dataset(self, description, filePath=None):
        try:
            data = {'description': description}
            return_code, dataset_xml = self._perform_api_call("openml.data.upload",data=data, filePath = filePath)

        except URLError as e:
            # TODO logger.debug
            print(e)
            raise e
        return return_code, dataset_xml

    def upload_flow(self, description, binary, source):
        try:
            data = {'description': description, 'binary': binary, 'source': source}
            return_code, dataset_xml = self._perform_api_call("openml.implementation.upload", data=data)

        except URLError as e:
            # TODO logger.debug
            print(e)
            raise e
        return return_code, dataset_xml

    def upload_run(self, description, files):
        try:
            data ={'description': description}
            for key, value in files:
                data[key] = value

            return_code, dataset_xml = self._perform_api_call("openml.run.upload", data=data)

        except URLError as e:
            # TODO logger.debug
            print(e)
            raise e
        return return_code, dataset_xml
<|MERGE_RESOLUTION|>--- conflicted
+++ resolved
@@ -813,47 +813,11 @@
             pass
         return task_cache_dir
 
-<<<<<<< HEAD
     def _perform_api_call(self, call, data=None, filePath=None, add_authentication=True,
-                          **kwargs):
-        # TODO: do input validation!
-        url = self.config.get("FAKE_SECTION", "server") + "/api/?f="
-        url += "" + call
-        if kwargs:
-            for key in kwargs:
-                url += "&" + key + "=" + str(kwargs[key])
-        # TODO logger.debug(url)
+        """Perform an API call at the OpenML server.
         return self._read_url(url, data=data, filePath=filePath,
-                              add_authentication=add_authentication)
 
     def _read_url(self, url, add_authentication=False, data=None, filePath=None):
-        if data is None:
-            data = {}
-        if add_authentication:
-            data['session_hash'] = self._session_hash
-
-        if filePath is not None:
-            if os.path.isabs(filePath):
-                try:
-                    decoder = arff.ArffDecoder()
-                except:
-                    raise "The file you provided is not a valid arff file"
-
-                fileElement={'dataset': open(filePath, 'rb')}
-                data['description']= data.get('description')
-                data.pop('dataset', None)
-
-                try:
-                    response = requests.post(url, data=data, files=fileElement)
-                except URLError, error:
-                    print error
-
-                return response.status_code, response
-=======
-    def _perform_api_call(self, call, data=None):
-        """Perform an API call at the OpenML server.
-
-        This method must be used by all other methods using the REST API.
 
         Parameters
         ----------
@@ -882,21 +846,25 @@
         if data is None:
             data = {}
         data['session_hash'] = self.config.get('FAKE_SECTION', 'apikey')
-        data = urlencode(data)
-        data = data.encode('utf-8')
-
-        CHUNK = 16 * 1024
-
-        string = StringIO()
-        connection = urlopen(url, data=data)
-        return_code = connection.getcode()
-        content_type = connection.info()['Content-Type']
-        # TODO maybe switch on the unicode flag!
-        match = re.search(r'text/([\w-]*)(; charset=([\w-]*))?', content_type)
-        if match:
-            if match.groups()[2] is not None:
-                encoding = match.group(3)
->>>>>>> 198b07e7
+            data['session_hash'] = self._session_hash
+
+        if filePath is not None:
+            if os.path.isabs(filePath):
+                try:
+                    decoder = arff.ArffDecoder()
+                except:
+                    raise "The file you provided is not a valid arff file"
+
+                fileElement={'dataset': open(filePath, 'rb')}
+                data['description']= data.get('description')
+                data.pop('dataset', None)
+
+                try:
+                    response = requests.post(url, data=data, files=fileElement)
+                except URLError, error:
+                    print error
+
+                return response.status_code, response
             else:
                 raise "File doesn't exists"
 
