from collections import defaultdict
import io
import os
import xmltodict
import numpy as np
import warnings
import sklearn
import time
from sklearn.model_selection._search import BaseSearchCV

from ..exceptions import PyOpenMLError
from .. import config
from ..flows import sklearn_to_flow, get_flow, flow_exists
from ..setups import setup_exists
from ..exceptions import OpenMLCacheException, OpenMLServerException
from ..util import URLError, version_complies
from ..tasks.functions import _create_task_from_xml
from .._api_calls import _perform_api_call
from .run import OpenMLRun, _get_version_information


# _get_version_info, _get_dict and _create_setup_string are in run.py to avoid
# circular imports



def run_task(task, model, avoid_duplicate_runs=True, flow_tags=None):
    """Performs a CV run on the dataset of the given task, using the split.

    Parameters
    ----------
    task : OpenMLTask
        Task to perform.
    model : sklearn model
        a model which has a function fit(X,Y) and predict(X),
        all supervised estimators of scikit learn follow this definition of a model [1]
        [1](http://scikit-learn.org/stable/tutorial/statistical_inference/supervised_learning.html)
    flow_tags : list(str)
        a list of tags that the flow should have at creation

    Returns
    -------
    run : OpenMLRun
        Result of the run.
    """
    if flow_tags is not None and not isinstance(flow_tags, list):
        raise ValueError("flow_tags should be list")
    # TODO move this into its onwn module. While it somehow belongs here, it
    # adds quite a lot of functionality which is better suited in other places!
    # TODO why doesn't this accept a flow as input? - this would make this more flexible!
    flow = sklearn_to_flow(model)

    # returns flow id if the flow exists on the server, False otherwise
    flow_id = flow_exists(flow.name, flow.external_version)

    # skips the run if it already exists and the user opts for this in the config file.
    # also, if the flow is not present on the server, the check is not needed.
    if avoid_duplicate_runs and flow_id:
        flow = get_flow(flow_id)
        setup_id = setup_exists(flow, model)
        ids = _run_exists(task.task_id, setup_id)
        if ids:
            raise PyOpenMLError("Run already exists in server. Run id(s): %s" %str(ids))

    dataset = task.get_dataset()

    class_labels = task.class_labels
    if class_labels is None:
        raise ValueError('The task has no class labels. This method currently '
                         'only works for tasks with class labels.')

    run_environment = _get_version_information()
    tags = ['openml-python', run_environment[1]]
    # execute the run
    run = OpenMLRun(task_id=task.task_id, flow_id=None, dataset_id=dataset.dataset_id, model=model, tags=tags)
    run.data_content, run.trace_content, run.trace_attributes = _run_task_get_arffcontent(model, task, class_labels)

    if flow_id == False:
        # means the flow did not exists. As we could run it, publish it now
        flow = flow.publish()
    else:
        # flow already existed, download it from server
        # TODO (neccessary? is this a post condition of this function)
        flow = get_flow(flow_id)

    run.flow_id = flow.flow_id
    config.logger.info('Executed Task %d with Flow id: %d' % (task.task_id, run.flow_id))

    return run

def _run_exists(task_id, setup_id):
    '''
    Checks whether a task/setup combination is already present on the server.

    :param task_id: int
    :param setup_id: int
    :return: List of run ids iff these already exists on the server, False otherwise
    '''
    if setup_id <= 0:
        # openml setups are in range 1-inf
        return False

    try:
        result = list_runs(task=[task_id], setup=[setup_id])
        if len(result) > 0:
            return set(result.keys())
        else:
            return False
    except OpenMLServerException as exception:
        # error code 512 implies no results. This means the run does not exist yet
        assert(exception.code == 512)
        return False



def _prediction_to_row(rep_no, fold_no, row_id, correct_label, predicted_label,
                       predicted_probabilities, class_labels, model_classes_mapping):
    """Util function that turns probability estimates of a classifier for a given
        instance into the right arff format to upload to openml.

        Parameters
        ----------
        rep_no : int
        fold_no : int
        row_id : int
            row id in the initial dataset
        correct_label : str
            original label of the instance
        predicted_label : str
            the label that was predicted
        predicted_probabilities : array (size=num_classes)
            probabilities per class
        class_labels : array (size=num_classes)
        model_classes_mapping : list
            A list of classes the model produced.
            Obtained by BaseEstimator.classes_

        Returns
        -------
        arff_line : list
            representation of the current prediction in OpenML format
        """
    arff_line = [rep_no, fold_no, row_id]
    for class_label_idx in range(len(class_labels)):
        if class_label_idx in model_classes_mapping:
            index = np.where(model_classes_mapping == class_label_idx)[0][0]  # TODO: WHY IS THIS 2D???
            arff_line.append(predicted_probabilities[index])
        else:
            arff_line.append(0.0)

    arff_line.append(class_labels[predicted_label])
    arff_line.append(correct_label)
    return arff_line

# JvR: why is class labels a parameter? could be removed and taken from task object, right?
def _run_task_get_arffcontent(model, task, class_labels):
    X, Y = task.get_X_and_y()
    arff_datacontent = []
    arff_tracecontent = []
    user_defined_measures = defaultdict(lambda: defaultdict(dict))

    rep_no = 0
    # TODO use different iterator to only provide a single iterator (less
    # methods, less maintenance, less confusion)
    for rep in task.iterate_repeats():
        fold_no = 0
        for fold in rep:
            model_fold = sklearn.base.clone(model, safe=True)
            train_indices, test_indices = fold
            trainX = X[train_indices]
            trainY = Y[train_indices]
            testX = X[test_indices]
            testY = Y[test_indices]

            try:
                # for measuring runtime. Only available since Python 3.3
                if version_complies(3, 3):
                    modelfit_starttime = time.process_time()
                model_fold.fit(trainX, trainY)
<<<<<<< HEAD
=======

                if version_complies(3, 3):
                    modelfit_duration = (time.process_time() - modelfit_starttime) * 1000
                    user_defined_measures['usercpu_time_millis_training'][rep_no][fold_no] = modelfit_duration

                if isinstance(model_fold, sklearn.model_selection._search.BaseSearchCV):
                    arff_tracecontent.extend(_extract_arfftrace(model_fold, rep_no, fold_no))
                    model_classes = model_fold.best_estimator_.classes_
                else:
                    model_classes = model_fold.classes_
>>>>>>> 8f8ec4ed
            except AttributeError as e:
                # typically happens when training a regressor on classification task
                raise PyOpenMLError(str(e))

<<<<<<< HEAD
            # extract trace
            if isinstance(model_fold, sklearn.model_selection._search.BaseSearchCV):
                arff_tracecontent.extend(_extract_arfftrace(model_fold, rep_no, fold_no))
                model_classes = model_fold.best_estimator_.classes_
            else:
                model_classes = model_fold.classes_

=======
            if version_complies(3, 3):
                modelpredict_starttime = time.process_time()
>>>>>>> 8f8ec4ed
            ProbaY = model_fold.predict_proba(testX)
            PredY = model_fold.predict(testX)
            if version_complies(3, 3):
                modelpredict_duration = (time.process_time() - modelpredict_starttime) * 1000
                user_defined_measures['usercpu_time_millis_testing'][rep_no][fold_no] = modelpredict_duration
                user_defined_measures['usercpu_time_millis'][rep_no][fold_no] = modelfit_duration + modelpredict_duration

            if ProbaY.shape[1] != len(class_labels):
                warnings.warn("Repeat %d Fold %d: estimator only predicted for %d/%d classes!" %(rep_no, fold_no, ProbaY.shape[1], len(class_labels)))

            for i in range(0, len(test_indices)):
                arff_line = _prediction_to_row(rep_no, fold_no, test_indices[i], class_labels[testY[i]], PredY[i], ProbaY[i], class_labels, model_classes)
                arff_datacontent.append(arff_line)

            fold_no = fold_no + 1
        rep_no = rep_no + 1

    if isinstance(model_fold, sklearn.model_selection._search.BaseSearchCV):
        # arff_tracecontent is already set
        arff_trace_attributes = _extract_arfftrace_attributes(model_fold)
    else:
        arff_tracecontent = None
        arff_trace_attributes = None
    return arff_datacontent, arff_tracecontent, arff_trace_attributes


def _extract_arfftrace(model, rep_no, fold_no):
    if not isinstance(model, sklearn.model_selection._search.BaseSearchCV):
        raise ValueError('model should be instance of'\
                         ' sklearn.model_selection._search.BaseSearchCV')
    if not hasattr(model, 'cv_results_'):
        raise ValueError('model should contain `cv_results_`')

    arff_tracecontent = []
    for itt_no in range(0, len(model.cv_results_['mean_test_score'])):
        # we use the string values for True and False, as it is defined in this way by the OpenML server
        selected = 'false'
        if itt_no == model.best_index_:
            selected = 'true'
        test_score = model.cv_results_['mean_test_score'][itt_no]
        arff_line = [rep_no, fold_no, itt_no, test_score, selected]
        for key in model.cv_results_:
            if key.startswith("param_"):
                arff_line.append(str(model.cv_results_[key][itt_no]))
        arff_tracecontent.append(arff_line)
    return arff_tracecontent

def _extract_arfftrace_attributes(model):
    if not isinstance(model, sklearn.model_selection._search.BaseSearchCV):
        raise ValueError('model should be instance of'\
                         ' sklearn.model_selection._search.BaseSearchCV')
    if not hasattr(model, 'cv_results_'):
        raise ValueError('model should contain `cv_results_`')

    # attributes that will be in trace arff, regardless of the model
    trace_attributes = [('repeat', 'NUMERIC'),
                        ('fold', 'NUMERIC'),
                        ('iteration', 'NUMERIC'),
                        ('evaluation', 'NUMERIC'),
                        ('selected', ['true', 'false'])]

    # model dependent attributes for trace arff
    for key in model.cv_results_:
        if key.startswith("param_"):
            if all(isinstance(i, (bool)) for i in model.cv_results_[key]):
                type = ['True', 'False']
            elif all(isinstance(i, (int, float)) for i in model.cv_results_[key]):
                type = 'NUMERIC'
            else:
                values = list(set(model.cv_results_[key]))  # unique values
                type = [str(i) for i in values]

            attribute = ("parameter_" + key[6:], type)
            trace_attributes.append(attribute)
    return trace_attributes


def get_runs(run_ids):
    """Gets all runs in run_ids list.

    Parameters
    ----------
    run_ids : list of ints

    Returns
    -------
    runs : list of OpenMLRun
        List of runs corresponding to IDs, fetched from the server.
    """

    runs = []
    for run_id in run_ids:
        runs.append(get_run(run_id))
    return runs


def get_run(run_id):
    """Gets run corresponding to run_id.

    Parameters
    ----------
    run_id : int

    Returns
    -------
    run : OpenMLRun
        Run corresponding to ID, fetched from the server.
    """
    run_file = os.path.join(config.get_cache_directory(), "runs",
                            "run_%d.xml" % run_id)

    try:
        return _get_cached_run(run_id)
    except (OpenMLCacheException):
        try:
            run_xml = _perform_api_call("run/%d" % run_id)
        except (URLError, UnicodeEncodeError) as e:
            # TODO logger.debug
            print(e)
            raise e

        with io.open(run_file, "w", encoding='utf8') as fh:
            fh.write(run_xml)

    try:
        run = _create_run_from_xml(run_xml)
    except Exception as e:
        # TODO logger.debug
        print("Run ID", run_id)
        raise e

    with io.open(run_file, "w", encoding='utf8') as fh:
        fh.write(run_xml)

    return run


def _create_run_from_xml(xml):
    """Create a run object from xml returned from server.

    Parameters
    ----------
    run_xml : string
        XML describing a run.

    Returns
    -------
    run : OpenMLRun
        New run object representing run_xml.
    """
    run = xmltodict.parse(xml)["oml:run"]
    run_id = int(run['oml:run_id'])
    uploader = int(run['oml:uploader'])
    uploader_name = run['oml:uploader_name']
    task_id = int(run['oml:task_id'])
    task_type = run['oml:task_type']
    if 'oml:task_evaluation_measure' in run:
        task_evaluation_measure = run['oml:task_evaluation_measure']
    else:
        task_evaluation_measure = None

    flow_id = int(run['oml:flow_id'])
    flow_name = run['oml:flow_name']
    setup_id = int(run['oml:setup_id'])
    setup_string = run['oml:setup_string']

    parameters = dict()
    if 'oml:parameter_settings' in run:
        parameter_settings = run['oml:parameter_settings']
        for parameter_dict in parameter_settings:
            key = parameter_dict['oml:name']
            value = parameter_dict['oml:value']
            parameters[key] = value

    dataset_id = int(run['oml:input_data']['oml:dataset']['oml:did'])

    predictions_url = None
    if isinstance(run['oml:output_data']['oml:file'], dict):
        # only one result.. probably due to an upload error
        file_dict = run['oml:output_data']['oml:file']
        if file_dict['oml:name'] == 'predictions':
            predictions_url = file_dict['oml:url']
    else:
        # multiple files, the normal case
        for file_dict in run['oml:output_data']['oml:file']:
            if file_dict['oml:name'] == 'predictions':
                predictions_url = file_dict['oml:url']
    if predictions_url is None:
        raise ValueError('No URL to download predictions for run %d in run '
                         'description XML' % run_id)
    evaluations = dict()
    detailed_evaluations = defaultdict(lambda: defaultdict(dict))
    evaluation_flows = dict()
    if 'oml:output_data' in run and 'oml:evaluation' in run['oml:output_data']:
        for evaluation_dict in run['oml:output_data']['oml:evaluation']:
            key = evaluation_dict['oml:name']
            if 'oml:value' in evaluation_dict:
                value = float(evaluation_dict['oml:value'])
            elif 'oml:array_data' in evaluation_dict:
                value = evaluation_dict['oml:array_data']
            else:
                raise ValueError('Could not find keys "value" or "array_data" '
                                 'in %s' % str(evaluation_dict.keys()))

            if '@repeat' in evaluation_dict and '@fold' in evaluation_dict:
                repeat = int(evaluation_dict['@repeat'])
                fold = int(evaluation_dict['@fold'])
                repeat_dict = detailed_evaluations[key]
                fold_dict = repeat_dict[repeat]
                fold_dict[fold] = value
            else:
                evaluations[key] = value
                evaluation_flows[key] = flow_id

            evaluation_flows[key] = flow_id
    tags = None
    if 'oml:tag' in run:
        if isinstance(run['oml:tag'], str):
            tags = [run['oml:tag']]
        elif isinstance(run['oml:tag'], list):
            tags = run['oml:tag']
        else:
            raise ValueError('Received not string and non list as tag item')


    return OpenMLRun(run_id=run_id, uploader=uploader,
                     uploader_name=uploader_name, task_id=task_id,
                     task_type=task_type,
                     task_evaluation_measure=task_evaluation_measure,
                     flow_id=flow_id, flow_name=flow_name,
                     setup_id=setup_id, setup_string=setup_string,
                     parameter_settings=parameters,
                     dataset_id=dataset_id, predictions_url=predictions_url,
                     evaluations=evaluations,
                     detailed_evaluations=detailed_evaluations, tags=tags)


def _get_cached_run(run_id):
    """Load a run from the cache."""
    cache_dir = config.get_cache_directory()
    run_cache_dir = os.path.join(cache_dir, "runs")
    try:
        run_file = os.path.join(run_cache_dir,
                                "run_%d.xml" % int(run_id))
        with io.open(run_file, encoding='utf8') as fh:
            run = _create_run_from_xml(xml=fh.read())
        return run

    except (OSError, IOError):
        raise OpenMLCacheException("Run file for run id %d not "
                                   "cached" % run_id)


def list_runs(offset=None, size=None, id=None, task=None, setup=None,
              flow=None, uploader=None, tag=None):
    """List all runs matching all of the given filters.

    Perform API call `/run/list/{filters} <https://www.openml.org/api_docs/#!/run/get_run_list_filters>`_

    Parameters
    ----------
    offset : int, optional
        the number of runs to skip, starting from the first
    size : int, optional
        the maximum number of runs to show

    id : list, optional

    task : list, optional

    setup: list, optional

    flow : list, optional

    uploader : list, optional

    tag : str, optional

    Returns
    -------
    list
        List of found runs.
    """

    api_call = "run/list"
    if offset is not None:
        api_call += "/offset/%d" % int(offset)
    if size is not None:
       api_call += "/limit/%d" % int(size)
    if id is not None:
        api_call += "/run/%s" % ','.join([str(int(i)) for i in id])
    if task is not None:
        api_call += "/task/%s" % ','.join([str(int(i)) for i in task])
    if setup is not None:
        api_call += "/setup/%s" % ','.join([str(int(i)) for i in setup])
    if flow is not None:
        api_call += "/flow/%s" % ','.join([str(int(i)) for i in flow])
    if uploader is not None:
        api_call += "/uploader/%s" % ','.join([str(int(i)) for i in uploader])
    if tag is not None:
        api_call += "/tag/%s" % tag

    return _list_runs(api_call)


def _list_runs(api_call):
    """Helper function to parse API calls which are lists of runs"""

    xml_string = _perform_api_call(api_call)

    runs_dict = xmltodict.parse(xml_string)
    # Minimalistic check if the XML is useful
    if 'oml:runs' not in runs_dict:
        raise ValueError('Error in return XML, does not contain "oml:runs": %s'
                         % str(runs_dict))
    elif '@xmlns:oml' not in runs_dict['oml:runs']:
        raise ValueError('Error in return XML, does not contain '
                         '"oml:runs"/@xmlns:oml: %s'
                         % str(runs_dict))
    elif runs_dict['oml:runs']['@xmlns:oml'] != 'http://openml.org/openml':
        raise ValueError('Error in return XML, value of  '
                         '"oml:runs"/@xmlns:oml is not '
                         '"http://openml.org/openml": %s'
                         % str(runs_dict))

    if isinstance(runs_dict['oml:runs']['oml:run'], list):
        runs_list = runs_dict['oml:runs']['oml:run']
    elif isinstance(runs_dict['oml:runs']['oml:run'], dict):
        runs_list = [runs_dict['oml:runs']['oml:run']]
    else:
        raise TypeError()

    runs = dict()
    for run_ in runs_list:
        run_id = int(run_['oml:run_id'])
        run = {'run_id': run_id,
               'task_id': int(run_['oml:task_id']),
               'setup_id': int(run_['oml:setup_id']),
               'flow_id': int(run_['oml:flow_id']),
               'uploader': int(run_['oml:uploader'])}

        runs[run_id] = run

    return runs<|MERGE_RESOLUTION|>--- conflicted
+++ resolved
@@ -177,8 +177,6 @@
                 if version_complies(3, 3):
                     modelfit_starttime = time.process_time()
                 model_fold.fit(trainX, trainY)
-<<<<<<< HEAD
-=======
 
                 if version_complies(3, 3):
                     modelfit_duration = (time.process_time() - modelfit_starttime) * 1000
@@ -189,12 +187,10 @@
                     model_classes = model_fold.best_estimator_.classes_
                 else:
                     model_classes = model_fold.classes_
->>>>>>> 8f8ec4ed
             except AttributeError as e:
                 # typically happens when training a regressor on classification task
                 raise PyOpenMLError(str(e))
-
-<<<<<<< HEAD
+            
             # extract trace
             if isinstance(model_fold, sklearn.model_selection._search.BaseSearchCV):
                 arff_tracecontent.extend(_extract_arfftrace(model_fold, rep_no, fold_no))
@@ -202,10 +198,9 @@
             else:
                 model_classes = model_fold.classes_
 
-=======
             if version_complies(3, 3):
                 modelpredict_starttime = time.process_time()
->>>>>>> 8f8ec4ed
+            
             ProbaY = model_fold.predict_proba(testX)
             PredY = model_fold.predict(testX)
             if version_complies(3, 3):
