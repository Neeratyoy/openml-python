--- conflicted
+++ resolved
@@ -27,11 +27,6 @@
     @mock.patch.object(openml.OpenMLFlow, '_get_name', autospec=True)
     def test_upload_flow(self, name_mock):
         flow = openml.OpenMLFlow(model=DummyClassifier(), description="test description")
-<<<<<<< HEAD
         name_mock.return_value = '%s%s' % (self.sentinel, flow.name)
-        return_code, return_value = flow.publish()
-        self.assertEqual(return_code, 200)
-=======
         flow.publish()
-        self.assertIsInstance(flow.flow_id, int)
->>>>>>> 4d0ea941
+        self.assertIsInstance(flow.flow_id, int)