__author__ = 'feurerm'

import unittest
import os
import shutil
import sys

if sys.version_info[0] >= 3:
    from unittest import mock
else:
    import mock

from openml.util import is_string

from openml.apiconnector import APIConnector
from openml.entities.dataset import OpenMLDataset
from openml.entities.split import OpenMLSplit


class TestAPIConnector(unittest.TestCase):
    """Test the APIConnector

    Note
    ----
    A config file with the username and password must be present to test the
    API calls.
    """

    def setUp(self):
        config_file = os.path.expanduser('~/.openml/config')
        if not os.path.exists(config_file):
            raise Exception("OpenML config file required to run unit tests. "
                            "See https://github.com/openml/OpenML/wiki/Client-API")

        self.cwd = os.getcwd()
        workdir = os.path.dirname(os.path.abspath(__file__))
        self.workdir = os.path.join(workdir, "tmp")
        try:
            shutil.rmtree(self.workdir)
        except:
            pass

        os.mkdir(self.workdir)
        os.chdir(self.workdir)

        self.cached = True
        self.connector = APIConnector(cache_directory=self.workdir,
                                      apikey='test')

    def tearDown(self):
        os.chdir(self.cwd)
        shutil.rmtree(self.workdir)

    ############################################################################
    # Test administrative stuff
<<<<<<< HEAD
    @mock.patch.object(APIConnector, '_perform_api_call', autospec=True)
    def test_authentication(self, mock_perform_API_call):
        # TODO return error messages
        mock_perform_API_call.return_value = 400, \
        """ <oml:authenticate xmlns:oml = "http://openml.org/openml">
            <oml:session_hash>G9MPPN114ZCZNWW2VN3JE9VF1FMV8Y5FXHUDUL4P</oml:session_hash>
            <oml:valid_until>2017-08-13 20:01:29</oml:valid_until>
            <oml:timezone>Europe/Berlin</oml:timezone>
            </oml:authenticate> """

        # This already does an authentication
        connector = APIConnector()
        # but we only test it here...
        self.assertEqual(1, mock_perform_API_call.call_count)
        self.assertEqual(connector._session_hash,
                         "G9MPPN114ZCZNWW2VN3JE9VF1FMV8Y5FXHUDUL4P")

        # Test that it actually returns what we want
        session_hash = connector._authenticate("Bla", "Blub")
        self.assertEqual(2, mock_perform_API_call.call_count)
        self.assertEqual(session_hash,
                         "G9MPPN114ZCZNWW2VN3JE9VF1FMV8Y5FXHUDUL4P")

=======
>>>>>>> 198b07e7
    @unittest.skip("Not implemented yet.")
    def test_parse_config(self):
        raise Exception()

    ############################################################################
    # Test all local stuff
    def test_get_cached_datasets(self):
        workdir = os.path.dirname(os.path.abspath(__file__))
        workdir = os.path.join(workdir, "files")
        connector = APIConnector(cache_directory=workdir)
        datasets = connector.get_cached_datasets()
        self.assertIsInstance(datasets, dict)
        self.assertEqual(len(datasets), 2)
        self.assertIsInstance(datasets.values()[0], OpenMLDataset)

    def test_get_cached_dataset(self):
        workdir = os.path.dirname(os.path.abspath(__file__))
        workdir = os.path.join(workdir, "files")

        with mock.patch.object(APIConnector, "_perform_api_call") as api_mock:
            api_mock.return_value = 400, \
                """<oml:authenticate xmlns:oml = "http://openml.org/openml">
                <oml:session_hash>G9MPPN114ZCZNWW2VN3JE9VF1FMV8Y5FXHUDUL4P</oml:session_hash>
                <oml:valid_until>2014-08-13 20:01:29</oml:valid_until>
                <oml:timezone>Europe/Berlin</oml:timezone>
                </oml:authenticate>"""

            connector = APIConnector(cache_directory=workdir)
            dataset = connector.get_cached_dataset(2)
            self.assertIsInstance(dataset, OpenMLDataset)
            self.assertTrue(connector._perform_api_call.is_called_once())

    def test_get_chached_dataset_description(self):
        workdir = os.path.dirname(os.path.abspath(__file__))
        workdir = os.path.join(workdir, "files")
        connector = APIConnector(cache_directory=workdir)
        description = connector._get_cached_dataset_description(2)
        self.assertIsInstance(description, dict)

    @unittest.skip("Not implemented yet.")
    def test_get_cached_tasks(self):
        raise Exception()

    @unittest.skip("Not implemented yet.")
    def test_get_cached_task(self):
        raise Exception()

    @unittest.skip("Not implemented yet.")
    def test_get_cached_splits(self):
        raise Exception()

    @unittest.skip("Not implemented yet.")
    def test_get_cached_split(self):
        raise Exception()

    ############################################################################
    # Test all remote stuff

    ############################################################################
    # Datasets
    def test_get_dataset_list(self):
        # We can only perform a smoke test here because we test on dynamic
        # data from the internet...
        datasets = self.connector.get_dataset_list()
        # 1087 as the number of datasets on openml.org
        self.assertTrue(len(datasets) >= 1087)
        for dataset in datasets:
            self.assertEqual(type(dataset), dict)
            self.assertGreaterEqual(len(dataset), 2)
            self.assertIn('did', dataset)
            self.assertIsInstance(dataset['did'], int)
            self.assertIn('status', dataset)
            self.assertTrue(is_string(dataset['status']))
            self.assertIn(dataset['status'], ['in_preparation', 'active',
                                              'deactivated'])

    @unittest.skip("Not implemented yet.")
    def test_datasets_active(self):
        raise NotImplementedError()

    def test_download_datasets(self):
        dids = [1, 2]
        datasets = self.connector.download_datasets(dids)
        self.assertEqual(len(datasets), 2)
        self.assertTrue(os.path.exists(os.path.join(
            self.connector.dataset_cache_dir, "1", "description.xml")))
        self.assertTrue(os.path.exists(os.path.join(
            self.connector.dataset_cache_dir, "2", "description.xml")))
        self.assertTrue(os.path.exists(os.path.join(
            self.connector.dataset_cache_dir, "1", "dataset.arff")))
        self.assertTrue(os.path.exists(os.path.join(
            self.connector.dataset_cache_dir, "2", "dataset.arff")))

    def test_download_dataset(self):
        dataset = self.connector.download_dataset(1)
        self.assertEqual(type(dataset), OpenMLDataset)
        self.assertEqual(dataset.name, 'anneal')
        self.assertTrue(os.path.exists(os.path.join(
            self.connector.dataset_cache_dir, "1", "description.xml")))
        self.assertTrue(os.path.exists(os.path.join(
            self.connector.dataset_cache_dir, "1", "dataset.arff")))

    def test_download_rowid(self):
        # Smoke test which checks that the dataset has the row-id set correctly
        did = 164
        dataset = self.connector.download_dataset(did)
        self.assertEqual(dataset.row_id_attribute, 'instance')

    def test_download_dataset_description(self):
        # Only a smoke test, I don't know exactly how to test the URL
        # retrieval and "caching"
        description = self.connector.download_dataset_description(2)
        self.assertIsInstance(description, dict)

    def test_download_dataset_features(self):
        # Only a smoke check
        features = self.connector.download_dataset_features(2)
        self.assertIsInstance(features, dict)

    def test_download_dataset_qualities(self):
        # Only a smoke check
        qualities = self.connector.download_dataset_qualities(2)
        self.assertIsInstance(qualities, dict)

    ############################################################################
    # Tasks
    def test_get_task_list(self):
        # We can only perform a smoke test here because we test on dynamic
        # data from the internet...
        def check_task(task):
            self.assertEqual(type(task), dict)
            self.assertGreaterEqual(len(task), 2)
            self.assertIn('did', task)
            self.assertIsInstance(task['did'], int)
            self.assertIn('status', task)
            self.assertTrue(is_string(task['status']))
            self.assertIn(task['status'],
                          ['in_preparation', 'active', 'deactivated'])

        tasks = self.connector.get_task_list(task_type_id=1)
        # 1759 as the number of supervised classification tasks retrieved
        # openml.org from this call; don't trust the number on openml.org as
        # it also counts private datasets
        self.assertGreaterEqual(len(tasks), 1759)
        for task in tasks:
            check_task(task)

        tasks = self.connector.get_task_list(task_type_id=2)
        self.assertGreaterEqual(len(tasks), 735)
        for task in tasks:
            check_task(task)

    def test_download_task(self):
        task = self.connector.download_task(1)
        self.assertTrue(os.path.exists(
            os.path.join(os.getcwd(), "tasks", "1", "task.xml")))
        self.assertTrue(os.path.exists(
            os.path.join(os.getcwd(), "tasks", "1", "datasplits.arff")))
        self.assertTrue(os.path.exists(
            os.path.join(os.getcwd(), "datasets", "1", "dataset.arff")))

    def test_download_split(self):
        task = self.connector.download_task(1)
        split = self.connector.download_split(task)
        self.assertEqual(type(split), OpenMLSplit)
        self.assertTrue(os.path.exists(
            os.path.join(os.getcwd(), "tasks", "1", "datasplits.arff")))

    def test_upload_dataset(self):

        dataset = self.connector.download_dataset(3)
        filePath = os.path.join(self.connector.dataset_cache_dir, "3", "dataset.arff")

        description = """ <oml:data_set_description xmlns:oml="http://openml.org/openml">
                        <oml:name>anneal</oml:name>
                        <oml:version>1</oml:version>
                        <oml:description>test</oml:description>
                        <oml:format>ARFF</oml:format>
                        <oml:licence>Public</oml:licence>
                        <oml:default_target_attribute>class</oml:default_target_attribute>
                        <oml:md5_checksum></oml:md5_checksum>
                        </oml:data_set_description>
                         """
        return_code, dataset_xml = self.connector.upload_dataset (description, filePath)
        self.assertEqual(return_code, 200)

    def test_upload_dataset_with_url(self):

        description = """ <oml:data_set_description xmlns:oml="http://openml.org/openml">
                        <oml:name>UploadTestWithURL</oml:name>
                        <oml:version>1</oml:version>
                        <oml:description>test</oml:description>
                        <oml:format>ARFF</oml:format>
                        <oml:url>http://expdb.cs.kuleuven.be/expdb/data/uci/nominal/iris.arff</oml:url>
                        </oml:data_set_description>
                         """
        return_code, dataset_xml = self.connector.upload_dataset (description)
        self.assertEqual(return_code, 200)

    def test_upload_flow(self):

        description = """ <oml:data_set_description xmlns:oml="http://openml.org/openml">
                        <oml:name>UploadTestWithURL</oml:name>
                        <oml:version>1</oml:version>
                        <oml:description>test</oml:description>
                        <oml:format>ARFF</oml:format>
                        <oml:url>http://expdb.cs.kuleuven.be/expdb/data/uci/nominal/iris.arff</oml:url>
                        </oml:data_set_description>
                         """
        return_code, dataset_xml = self.connector.upload_dataset (description)
        self.assertEqual(return_code, 200)





<|MERGE_RESOLUTION|>--- conflicted
+++ resolved
@@ -53,32 +53,6 @@
 
     ############################################################################
     # Test administrative stuff
-<<<<<<< HEAD
-    @mock.patch.object(APIConnector, '_perform_api_call', autospec=True)
-    def test_authentication(self, mock_perform_API_call):
-        # TODO return error messages
-        mock_perform_API_call.return_value = 400, \
-        """ <oml:authenticate xmlns:oml = "http://openml.org/openml">
-            <oml:session_hash>G9MPPN114ZCZNWW2VN3JE9VF1FMV8Y5FXHUDUL4P</oml:session_hash>
-            <oml:valid_until>2017-08-13 20:01:29</oml:valid_until>
-            <oml:timezone>Europe/Berlin</oml:timezone>
-            </oml:authenticate> """
-
-        # This already does an authentication
-        connector = APIConnector()
-        # but we only test it here...
-        self.assertEqual(1, mock_perform_API_call.call_count)
-        self.assertEqual(connector._session_hash,
-                         "G9MPPN114ZCZNWW2VN3JE9VF1FMV8Y5FXHUDUL4P")
-
-        # Test that it actually returns what we want
-        session_hash = connector._authenticate("Bla", "Blub")
-        self.assertEqual(2, mock_perform_API_call.call_count)
-        self.assertEqual(session_hash,
-                         "G9MPPN114ZCZNWW2VN3JE9VF1FMV8Y5FXHUDUL4P")
-
-=======
->>>>>>> 198b07e7
     @unittest.skip("Not implemented yet.")
     def test_parse_config(self):
         raise Exception()
